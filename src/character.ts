--- conflicted
+++ resolved
@@ -1,8 +1,4 @@
-<<<<<<< HEAD
-import { Character, ModelProviderName, defaultCharacter } from "@elizaos/core";
-=======
 import { Character, defaultCharacter } from "@elizaos/core";
->>>>>>> 89773ff9
 
 export const character: Character = {
     ...defaultCharacter,
